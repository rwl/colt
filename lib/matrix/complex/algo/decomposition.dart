--- conflicted
+++ resolved
@@ -115,21 +115,12 @@
     }
     n = A.rows();
 
-<<<<<<< HEAD
-    _S = DZcs_sqr.cs_sqr(order, dcs, false);
-    if (_S == null) {
-      throw new ArgumentError("Exception occured in cs_sqr()");
-    }
-    _N = DZcs_lu.cs_lu(dcs, _S, 1);
-    if (_N == null) {
-=======
     S = cs_sqr(order, dcs, false);
     if (S == null) {
       throw new ArgumentError("Exception occured in cs_sqr()");
     }
     N = cs_lu(dcs, S, 1.0);
     if (N == null) {
->>>>>>> f8afbf3e
       throw new ArgumentError("Exception occured in cs_lu()");
     }
     if (checkIfSingular) {
